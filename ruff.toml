--- conflicted
+++ resolved
@@ -11,13 +11,7 @@
 # Exclude checks that function arguments are annotated with a more specific type than Any
 ignore = ["ANN401", "ANN101"]
 
-<<<<<<< HEAD
 # Add the `line-too-long` and the `unused-import` rules to the enforced rule set
-=======
-# Add the `line-too-long` rule to the enforced rule set
-# By default, Ruff omits rules that overlap with the use of a formatter, like Black,
-# but we can override this behavior by explicitly adding the rule
->>>>>>> 64ad1cc0
 extend-select = ["E501", "F401"]
 
 [format]
