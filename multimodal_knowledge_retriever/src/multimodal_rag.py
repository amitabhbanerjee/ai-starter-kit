--- conflicted
+++ resolved
@@ -13,11 +13,7 @@
 import ssl
 import time
 import uuid
-<<<<<<< HEAD
-from typing import Callable, Dict, List, Optional, Tuple, Union
-=======
 from typing import Any, Dict, List, Optional, Set, Tuple, Union
->>>>>>> 5695508a
 
 import nltk
 import streamlit as st
