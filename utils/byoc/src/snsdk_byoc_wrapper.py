--- conflicted
+++ resolved
@@ -98,11 +98,8 @@
                     yaml.dump(self.config, outfile)
                 logging.info(f'config file updated with checkpoints parameters')
 
-<<<<<<< HEAD
         return checkpoint_params
 
-=======
->>>>>>> 3f51ae25
     def check_chat_templates(
         self, test_messages: List[str], checkpoint_paths: Optional[Union[List[str], str]] = None
     ) -> None:
@@ -154,13 +151,9 @@
             else:
                 logging.error(f'Raw chat template for checkpoint in {checkpoint_path}: is not a string')
 
-<<<<<<< HEAD
     def get_suitable_apps(
         self, checkpoints: Optional[Union[List[Dict[str, Any]], Dict[str, Any]]] = None
     ) -> List[List[Dict[str, Any]]]:
-=======
-    def get_suitable_apps(self, checkpoints: Optional[Union[List[Dict[str, Any]], Dict[str, Any]]] = None) -> None:
->>>>>>> 3f51ae25
         """
         find suitable sambastudio apps for the given checkpoints
 
@@ -367,16 +360,11 @@
         return model_id
 
     def upload_checkpoints(
-<<<<<<< HEAD
         self,
         checkpoints: Optional[Union[List[Dict[str, Any]], Dict[str, Any]]] = None,
         max_parallel_jobs: int = 4,
         retries: int = 3,
     ) -> str:
-=======
-        self, checkpoints: Optional[List[Dict[str, Any]]] = None, max_parallel_jobs: int = 4, retries: int = 3
-    ) -> None:
->>>>>>> 3f51ae25
         """
         Upload checkpoints to sambastudio
 
@@ -445,11 +433,6 @@
         model_statuses = []
         for model in model_names:
             model_status = self.snsdk_client.import_status(model_id=model)
-<<<<<<< HEAD
             model_statuses.append(model_status)
             logging.info(f'model {model} status: \n {model_status}')
-
-        return model_statuses
-=======
-            logging.info(f'model {model} status: \n {model_status}')
->>>>>>> 3f51ae25
+        return model_statuses