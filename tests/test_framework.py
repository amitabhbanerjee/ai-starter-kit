--- conflicted
+++ resolved
@@ -48,12 +48,9 @@
     'post_call_analysis': 'python tests/pca_test.py',
     'function_calling': 'python tests/fc_test.py',
     'web_crawled_data_retriever': 'python tests/web_crawling_test.py',
-<<<<<<< HEAD
     'multimodal_knowledge_retriever': 'python tests/multimodal_knowledge_retriever_test.py',
     # 'search_assistant': 'python cli_test.py --query "test query"',
-=======
     'search_assistant': 'python tests/search_assistant_test.py',
->>>>>>> 0af3edb0
     'benchmarking': './run_synthetic_dataset.sh' #This runs the benchmarking suite. 
 }
 
