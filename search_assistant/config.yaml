<<<<<<< HEAD
api: "sncloud" #  set either sambastudio or sncloud

embedding_model: 
    "type": "cpu" # set either sambastudio or cpu
    "batch_size": 1 #set depending of your endpoint configuration (1 if bundle embedding expert)
    "bundle": True #set true if using Sambastudio embeddings in a bundle endpoint 
    "select_expert": "e5-mistral-7b-instruct" #set if using SambaStudio bundle embedding expert

=======
>>>>>>> d16d2eaf
llm:
    "type": "sncloud" #  set either sambastudio or sncloud
    "temperature": 0.01
    "max_tokens_to_generate": 500
    "top_p": 1
    "do_sample": false
<<<<<<< HEAD
    "bundle": True #set as true if using Sambastudio bundle endpoint
    "select_expert": "llama3-405b" #set if using sncloud, SambaStudio bundle llm expert
    #sncloud bundle expert name -> "llama3-405b"
=======
    "coe": True #set as true if using Sambastudio CoE endpoint
    "select_expert": "Meta-Llama-3.1-70B-Instruct"

embedding_model: 
    "type": "cpu" # set either sambastudio or cpu
    "batch_size": 1 #set depending of your endpoint configuration (1 if CoE embedding expert)
    "coe": True #set true if using Sambastudio embeddings in a CoE endpoint 
    "select_expert": "e5-mistral-7b-instruct" #set if using SambaStudio CoE embedding expert
>>>>>>> d16d2eaf

retrieval:
    "chunk_size": 1200
    "chunk_overlap": 240
    "db_type": "chroma"
    "k_retrieved_documents": 3
    "score_treshold": 0.3

web_crawling:
    "max_scraped_websites": 20
    "excluded_links":
        - 'facebook.com'
        - 'twitter.com'
        - 'instagram.com'
        - 'linkedin.com'
        - 'telegram.me'
        - 'reddit.com'
        - 'whatsapp.com'
        - 'wa.me' 

additional_env_vars:
  - SERPAPI_API_KEY

extra_loaders:
    - "pdf"

prod_mode: False<|MERGE_RESOLUTION|>--- conflicted
+++ resolved
@@ -1,5 +1,11 @@
-<<<<<<< HEAD
-api: "sncloud" #  set either sambastudio or sncloud
+llm:
+    "type": "sncloud" #  set either sambastudio or sncloud
+    "temperature": 0.01
+    "max_tokens_to_generate": 500
+    "top_p": 1
+    "do_sample": false
+    "bundle": True #set as true if using Sambastudio bundle endpoint
+    "select_expert": "Meta-Llama-3.1-70B-Instruct"
 
 embedding_model: 
     "type": "cpu" # set either sambastudio or cpu
@@ -7,28 +13,14 @@
     "bundle": True #set true if using Sambastudio embeddings in a bundle endpoint 
     "select_expert": "e5-mistral-7b-instruct" #set if using SambaStudio bundle embedding expert
 
-=======
->>>>>>> d16d2eaf
 llm:
-    "type": "sncloud" #  set either sambastudio or sncloud
     "temperature": 0.01
     "max_tokens_to_generate": 500
     "top_p": 1
     "do_sample": false
-<<<<<<< HEAD
     "bundle": True #set as true if using Sambastudio bundle endpoint
     "select_expert": "llama3-405b" #set if using sncloud, SambaStudio bundle llm expert
     #sncloud bundle expert name -> "llama3-405b"
-=======
-    "coe": True #set as true if using Sambastudio CoE endpoint
-    "select_expert": "Meta-Llama-3.1-70B-Instruct"
-
-embedding_model: 
-    "type": "cpu" # set either sambastudio or cpu
-    "batch_size": 1 #set depending of your endpoint configuration (1 if CoE embedding expert)
-    "coe": True #set true if using Sambastudio embeddings in a CoE endpoint 
-    "select_expert": "e5-mistral-7b-instruct" #set if using SambaStudio CoE embedding expert
->>>>>>> d16d2eaf
 
 retrieval:
     "chunk_size": 1200
