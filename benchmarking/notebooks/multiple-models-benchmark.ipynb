--- conflicted
+++ resolved
@@ -43,11 +43,6 @@
    "metadata": {},
    "outputs": [],
    "source": [
-<<<<<<< HEAD
-    "model_names = [\"llama3-8b\", \"llama3-70b\", \"llama3-405b\"]\n",
-    "results_dir = \"../data/results/multiple_models\"\n",
-    "num_concurrent_requests = 1\n",
-=======
     "# SambaNova Cloud example\n",
     "# model_names = ['llama3-8b', 'llama3-70b', 'llama3-405b']\n",
     "# llm_api = 'sncloud'\n",
@@ -58,8 +53,7 @@
     "\n",
     "# additional parameters\n",
     "results_dir = '../data/results/multiple_models'\n",
-    "num_workers = 1\n",
->>>>>>> a583d9b1
+    "num_concurrent_requests = 1\n",
     "timeout = 600\n",
     "num_input_tokens = 123\n",
     "num_output_tokens = 123\n",
