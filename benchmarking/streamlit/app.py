--- conflicted
+++ resolved
@@ -11,25 +11,14 @@
 import streamlit as st
 from dotenv import load_dotenv
 from st_pages import Page, show_pages
-<<<<<<< HEAD
+from streamlit_utils import plot_client_vs_server_barplots, plot_dataframe_summary, plot_requests_gantt_chart
 
 from benchmarking.src.performance_evaluation import SyntheticPerformanceEvaluator
-from streamlit_utils import plot_client_vs_server_barplots, plot_dataframe_summary, plot_requests_gantt_chart
-=======
-from streamlit_utils import plot_client_vs_server_barplots, plot_dataframe_summary
->>>>>>> ba38f23b
-
-from benchmarking.src.performance_evaluation import SyntheticPerformanceEvaluator
 
 warnings.filterwarnings('ignore')
 
-<<<<<<< HEAD
 LLM_API_OPTIONS = ["SambaNova Cloud", "SambaStudio"]
 LLM_API_CODENAMES = ["sncloud", "sambastudio"]
-=======
-LLM_API_OPTIONS = ['sncloud', 'sambastudio']
->>>>>>> ba38f23b
-
 
 @st.cache_data
 def _init() -> None:
@@ -75,14 +64,9 @@
     return valid_df
 
 
-<<<<<<< HEAD
-def _initialize_session_variables():
+def _initialize_session_variables() -> None:
 
     if "llm" not in st.session_state:
-=======
-def _initialize_sesion_variables() -> None:
-    if 'llm' not in st.session_state:
->>>>>>> ba38f23b
         st.session_state.llm = None
 
     # Initialize llm params
@@ -181,7 +165,6 @@
                 generated_output_tokens = df_req_info.server_number_output_tokens.unique()[0]
                 if not pd.isnull(generated_output_tokens):
                     st.markdown(
-<<<<<<< HEAD
                         f"Difference between expected output tokens ({expected_output_tokens}) and generated output tokens ({generated_output_tokens}) is {abs(expected_output_tokens-generated_output_tokens)} token(s)"
                     )
 
@@ -220,40 +203,6 @@
                         "Tokens per second, per request",
                         "Batch size",
                     )
-=======
-                        f"""Difference between expected output tokens {expected_output_tokens} and generated output
-                          tokens {generated_output_tokens} is: {abs(expected_output_tokens-generated_output_tokens)}
-                          token(s)"""
-                    )
-
-                fig, ax = plt.subplots(nrows=4, ncols=1, figsize=(8, 24))
-                plot_client_vs_server_barplots(
-                    df_req_info,
-                    'batch_size_used',
-                    ['server_ttft_s', 'client_ttft_s'],
-                    'Barplots for Server TTFT and Client TTFT per request',
-                    'seconds',
-                    ax[0],
-                )
-                plot_client_vs_server_barplots(
-                    df_req_info,
-                    'batch_size_used',
-                    ['server_end_to_end_latency_s', 'client_end_to_end_latency_s'],
-                    'Barplots for Server latency and Client latency',
-                    'seconds',
-                    ax[1],
-                )
-                plot_client_vs_server_barplots(
-                    df_req_info,
-                    'batch_size_used',
-                    [
-                        'server_output_token_per_s_per_request',
-                        'client_output_token_per_s_per_request',
-                    ],
-                    'Barplots for Server token/s and Client token/s per request',
-                    'tokens/s',
-                    ax[2],
->>>>>>> ba38f23b
                 )
                 # Compute total throughput per batch
                 st.plotly_chart(
