import sys

import yaml

sys.path.append('../')
sys.path.append('./src')
sys.path.append('./streamlit')

import warnings
from typing import List

import streamlit as st
from dotenv import load_dotenv
from st_pages import Page, hide_pages, show_pages

from benchmarking.streamlit.streamlit_utils import APP_PAGES
from utils.visual.env_utils import are_credentials_set, env_input_fields, initialize_env_variables, save_credentials

warnings.filterwarnings('ignore')


@st.cache_data
def _init() -> None:
    load_dotenv('../.env', override=True)


CONFIG_PATH = './config.yaml'
with open(CONFIG_PATH) as file:
    st.session_state.config = yaml.safe_load(file)
    st.session_state.prod_mode = st.session_state.config['prod_mode']
    st.session_state.pages_to_show = st.session_state.config['pages_to_show']


<<<<<<< HEAD
def env_input_fields(mode: str, additional_env_vars: List[str] = []) -> Tuple[str, Any]:
    if additional_env_vars is None:
        additional_env_vars = []

    additional_vars = {}

    if mode == 'SambaNova Cloud':
        api_key = st.text_input(
            'SAMBANOVA CLOUD API KEY', value=st.session_state.get('SAMBANOVA_API_KEY', ''), type='password'
        )
    elif mode == 'SambaStudio':
        api_key = st.text_input(
            'SAMBASTUDIO API KEY', value=st.session_state.get('SAMBASTUDIO_API_KEY', ''), type='password'
        )
        for var in additional_env_vars:
            additional_vars[var] = st.text_input(f'{var}', value=st.session_state.get(var, ''), type='password')
    else:
        raise Exception('Setup mode not supported.')

    return api_key, additional_vars


def main() -> None:
    st.set_page_config(
        page_title='AI Starter Kit',
        page_icon='https://sambanova.ai/hubfs/logotype_sambanova_orange.png',
    )

=======
def _initialize_session_variables() -> None:
    if 'prod_mode' not in st.session_state:
        st.session_state.prod_mode = None
>>>>>>> afcd974a
    if 'setup_complete' not in st.session_state:
        st.session_state.setup_complete = None


def main() -> None:
    show_pages(
        [
            Page(APP_PAGES['setup']['file_path'], APP_PAGES['setup']['page_label']),
            Page(APP_PAGES['synthetic_eval']['file_path'], APP_PAGES['synthetic_eval']['page_label']),
            Page(APP_PAGES['custom_eval']['file_path'], APP_PAGES['custom_eval']['page_label']),
            Page(APP_PAGES['chat_eval']['file_path'], APP_PAGES['chat_eval']['page_label']),
        ]
    )

    prod_mode = st.session_state.prod_mode

    if prod_mode:
        if not st.session_state.setup_complete:
            hide_pages(
                [
                    APP_PAGES['synthetic_eval']['page_label'],
                    APP_PAGES['custom_eval']['page_label'],
                    APP_PAGES['chat_eval']['page_label'],
                ]
            )

            st.title('Setup')

            # Callout to get SambaNova API Key
            st.markdown('Get your SambaNova API key [here](https://cloud.sambanova.ai/apis)')

            # Mode selection
            st.session_state.mode = st.radio('Select Mode', ['SambaNova Cloud', 'SambaStudio'])

            additional_env_vars: List[str] = []
            if st.session_state.mode == 'SambaNova Cloud':
                st.session_state.llm_api = 'sncloud'
            else:  # SambaStudio
<<<<<<< HEAD
                additional_env_vars = [
                    'SAMBASTUDIO_URL',
                ]
=======
>>>>>>> afcd974a
                st.session_state.llm_api = 'sambastudio'

            initialize_env_variables(prod_mode, additional_env_vars)

            if not are_credentials_set(additional_env_vars):
                api_key, additional_vars = env_input_fields(additional_env_vars, st.session_state.mode)
                if st.button('Save Credentials'):
                    if st.session_state.mode == 'SambaNova Cloud':
                        message = save_credentials(api_key, None, prod_mode)
                    else:  # SambaStudio
                        additional_vars['SAMBASTUDIO_API_KEY'] = api_key
                        message = save_credentials(api_key, additional_vars, prod_mode)
                    st.success(message)
                    st.session_state.setup_complete = True
                    st.rerun()
            else:
                st.success('Credentials are set')
                if st.button('Clear Credentials'):
                    if st.session_state.mode == 'SambaNova Cloud':
                        save_credentials('', None, prod_mode)
                    else:
                        save_credentials('', {var: '' for var in additional_env_vars}, prod_mode)
                    st.session_state.setup_complete = False
                    st.rerun()
                if st.button('Continue to App'):
                    st.session_state.setup_complete = True
                    st.rerun()

        else:
            st.switch_page('pages/synthetic_performance_eval_st.py')
    else:
        st.switch_page('pages/synthetic_performance_eval_st.py')


if __name__ == '__main__':
    st.set_page_config(
        page_title='AI Starter Kit',
        page_icon='https://sambanova.ai/hubfs/logotype_sambanova_orange.png',
    )

    _init()
    _initialize_session_variables()

    main()<|MERGE_RESOLUTION|>--- conflicted
+++ resolved
@@ -31,40 +31,9 @@
     st.session_state.pages_to_show = st.session_state.config['pages_to_show']
 
 
-<<<<<<< HEAD
-def env_input_fields(mode: str, additional_env_vars: List[str] = []) -> Tuple[str, Any]:
-    if additional_env_vars is None:
-        additional_env_vars = []
-
-    additional_vars = {}
-
-    if mode == 'SambaNova Cloud':
-        api_key = st.text_input(
-            'SAMBANOVA CLOUD API KEY', value=st.session_state.get('SAMBANOVA_API_KEY', ''), type='password'
-        )
-    elif mode == 'SambaStudio':
-        api_key = st.text_input(
-            'SAMBASTUDIO API KEY', value=st.session_state.get('SAMBASTUDIO_API_KEY', ''), type='password'
-        )
-        for var in additional_env_vars:
-            additional_vars[var] = st.text_input(f'{var}', value=st.session_state.get(var, ''), type='password')
-    else:
-        raise Exception('Setup mode not supported.')
-
-    return api_key, additional_vars
-
-
-def main() -> None:
-    st.set_page_config(
-        page_title='AI Starter Kit',
-        page_icon='https://sambanova.ai/hubfs/logotype_sambanova_orange.png',
-    )
-
-=======
 def _initialize_session_variables() -> None:
     if 'prod_mode' not in st.session_state:
         st.session_state.prod_mode = None
->>>>>>> afcd974a
     if 'setup_complete' not in st.session_state:
         st.session_state.setup_complete = None
 
@@ -103,12 +72,6 @@
             if st.session_state.mode == 'SambaNova Cloud':
                 st.session_state.llm_api = 'sncloud'
             else:  # SambaStudio
-<<<<<<< HEAD
-                additional_env_vars = [
-                    'SAMBASTUDIO_URL',
-                ]
-=======
->>>>>>> afcd974a
                 st.session_state.llm_api = 'sambastudio'
 
             initialize_env_variables(prod_mode, additional_env_vars)
