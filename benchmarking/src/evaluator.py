--- conflicted
+++ resolved
@@ -129,11 +129,8 @@
             timeout=args.timeout,
             user_metadata=user_metadata,
             input_file_path=args.input_file_path,
-<<<<<<< HEAD
-            save_response_texts=args.save_llm_responses
-=======
+            save_response_texts=args.save_llm_responses,
             llm_api=args.llm_api
->>>>>>> 979df072
         )
 
         # Run performance evaluation
